//! Transaction dispatcher.
use std::{
    collections::BTreeMap,
    marker::PhantomData,
    sync::{atomic::AtomicBool, Arc},
};

use slog::error;
use thiserror::Error;

use oasis_core_runtime::{
    self,
    common::cbor,
    consensus::roothash::MessageEvent,
    storage::context::StorageContext,
    transaction::{
        self,
        dispatcher::{ExecuteBatchResult, ExecuteTxResult},
        tags::Tags,
        types::TxnBatch,
    },
    types::CheckTxResult,
};

use crate::{
    context::{Context, DispatchContext},
    error::{Error as _, RuntimeError},
    module::{AuthHandler, BlockHandler, MessageHandlerRegistry, MethodRegistry},
    modules,
    runtime::Runtime,
    storage, types,
};

/// Error emitted by the dispatch process. Note that this indicates an error in the dispatch
/// process itself and should not be used for any transaction-related errors.
#[derive(Error, Debug)]
pub enum Error {
    #[error("dispatch aborted")]
    Aborted,
}

impl From<Error> for RuntimeError {
    fn from(err: Error) -> RuntimeError {
        RuntimeError::new("dispatcher", 1, &format!("{}", err))
    }
}

struct DispatchResult {
    result: types::transaction::CallResult,
    tags: Tags,
}

impl From<types::transaction::CallResult> for DispatchResult {
    fn from(v: types::transaction::CallResult) -> Self {
        Self {
            result: v,
            tags: Tags::new(),
        }
    }
}

pub struct Dispatcher<R: Runtime> {
    /// Abort batch flag.
    abort_batch: Option<Arc<AtomicBool>>,
    /// Method registry.
    methods: MethodRegistry,
    /// Handlers registered for consensus messages.
    consensus_message_handlers: MessageHandlerRegistry,

    _runtime: PhantomData<R>,
}

impl<R: Runtime> Dispatcher<R> {
    pub(super) fn new(
        methods: MethodRegistry,
        consensus_message_handlers: MessageHandlerRegistry,
    ) -> Self {
        Self {
            abort_batch: None,
            methods,
            consensus_message_handlers,
            _runtime: PhantomData,
        }
    }

    fn decode_tx(
        &self,
        tx: &[u8],
    ) -> Result<types::transaction::Transaction, modules::core::Error> {
        // TODO: Check against transaction size limit.

        // Deserialize transaction.
        let utx: types::transaction::UnverifiedTransaction =
            cbor::from_slice(&tx).map_err(|_| modules::core::Error::MalformedTransaction)?;

        // Verify transaction signatures.
        // TODO: Support signature verification of the whole transaction batch.
        utx.verify()
            .map_err(|_| modules::core::Error::MalformedTransaction)
    }

    fn dispatch_tx(
        &self,
        ctx: &mut DispatchContext<'_>,
        tx: types::transaction::Transaction,
    ) -> Result<DispatchResult, Error> {
        // Run pre-processing hooks.
        if let Err(err) = R::Modules::authenticate_tx(ctx, &tx) {
            return Ok(err.to_call_result().into());
        }

        // Perform transaction method lookup.
        let method_info = match self.methods.lookup_callable(&tx.call.method) {
            Some(method_info) => method_info,
            None => {
                // Method not found.
                return Ok(modules::core::Error::InvalidMethod.to_call_result().into());
            }
        };

        let (result, messages) = ctx.with_tx(tx, |mut ctx, call| {
            let result = (method_info.handler)(&method_info, &mut ctx, call.body);
            if !result.is_success() {
                return (result.into(), Vec::new());
            }

            // Commit store and return emitted tags and messages.
            let (tags, messages) = ctx.commit();

            (DispatchResult { result, tags }, messages)
        });

        // Forward any emitted messages.
        ctx.emit_messages(messages)
            .expect("per-tx context has already enforced the limits");

        Ok(result)
    }

    fn check_tx(&self, ctx: &mut DispatchContext<'_>, tx: &[u8]) -> Result<CheckTxResult, Error> {
        let tx = match self.decode_tx(&tx) {
            Ok(tx) => tx,
            Err(err) => {
                return Ok(CheckTxResult {
                    error: RuntimeError {
                        module: err.module_name().to_string(),
                        code: err.code(),
                        message: err.to_string(),
                    },
                    meta: None,
                })
            }
        };

        match self.dispatch_tx(ctx, tx)?.result {
            types::transaction::CallResult::Ok(value) => Ok(CheckTxResult {
                error: Default::default(),
                meta: Some(value),
            }),

            types::transaction::CallResult::Failed {
                module,
                code,
                message,
            } => Ok(CheckTxResult {
                error: RuntimeError {
                    module,
                    code,
                    message,
                },
                meta: None,
            }),
        }
    }

    fn execute_tx(
        &self,
        ctx: &mut DispatchContext<'_>,
        tx: &[u8],
    ) -> Result<ExecuteTxResult, Error> {
        let tx = match self.decode_tx(&tx) {
            Ok(tx) => tx,
            Err(err) => {
                return Ok(ExecuteTxResult {
                    output: cbor::to_vec(&err.to_call_result()),
                    tags: Tags::new(),
                })
            }
        };

        let dispatch_result = self.dispatch_tx(ctx, tx)?;

        Ok(ExecuteTxResult {
            output: cbor::to_vec(&dispatch_result.result),
            tags: dispatch_result.tags,
        })
    }

    fn dispatch_message(
        &self,
        mut ctx: &mut DispatchContext<'_>,
        handler_name: String,
        message_event: MessageEvent,
        handler_ctx: cbor::Value,
    ) -> Result<(), modules::core::Error> {
        // Perform message handler lookup.
        let method_info = self
            .consensus_message_handlers
            .lookup_handler(&handler_name)
            .ok_or(modules::core::Error::InvalidMethod)?;

        (method_info.handler)(&method_info, &mut ctx, message_event, handler_ctx);

        Ok(())
    }

    fn handle_last_round_messages(
        &self,
        ctx: &mut DispatchContext<'_>,
    ) -> Result<(), modules::core::Error> {
        let message_events = ctx.runtime_round_results().messages.clone();

        let store = storage::TypedStore::new(storage::PrefixStore::new(
            ctx.runtime_state(),
            &modules::core::MODULE_NAME,
        ));
        let mut handlers: BTreeMap<u32, types::message::MessageEventHookInvocation> = store
            .get(&modules::core::state::MESSAGE_HANDLERS)
            .unwrap_or_default();

        for event in message_events {
            let handler = handlers
                .remove(&event.index)
                .ok_or(modules::core::Error::MessageHandlerMissing(event.index))?;
            self.dispatch_message(ctx, handler.hook_name, event, handler.payload)?;
        }

        if !handlers.is_empty() {
            error!(ctx.get_logger("dispatcher"), "message handler not invoked"; "unhandled" => ?handlers);
            return Err(modules::core::Error::MessageHandlerNotInvoked);
        }

        Ok(())
    }

    fn save_emitted_message_handlers<S: storage::Store>(
        &self,
        store: S,
        handlers: Vec<types::message::MessageEventHookInvocation>,
    ) {
        let message_handlers: BTreeMap<u32, types::message::MessageEventHookInvocation> = handlers
            .into_iter()
            .enumerate()
            .map(|(idx, h)| (idx as u32, h))
            .collect();

        let mut store = storage::TypedStore::new(storage::PrefixStore::new(
            store,
            &modules::core::MODULE_NAME,
        ));
        store.insert(&modules::core::state::MESSAGE_HANDLERS, &message_handlers);
    }

    fn maybe_init_state(&self, ctx: &mut DispatchContext<'_>) {
        R::migrate(ctx)
    }
}

impl<R: Runtime> transaction::dispatcher::Dispatcher for Dispatcher<R> {
    fn execute_batch(
        &self,
        rt_ctx: transaction::Context<'_>,
        batch: &TxnBatch,
    ) -> Result<ExecuteBatchResult, RuntimeError> {
        // TODO: Get rid of StorageContext (pass mkvs in ctx).
        StorageContext::with_current(|mkvs, _| {
            // Prepare dispatch context.
<<<<<<< HEAD
            let mut ctx = DispatchContext::from_runtime(&ctx, mkvs, &self.methods);
=======
            let mut ctx = DispatchContext::from_runtime(&rt_ctx, mkvs);
>>>>>>> 0c7672dc
            // Perform state migrations if required.
            self.maybe_init_state(&mut ctx);

            // Handle last round message results.
            self.handle_last_round_messages(&mut ctx)?;

            // Run begin block hooks.
            R::Modules::begin_block(&mut ctx);

            // Execute the batch.
            let mut results = Vec::with_capacity(batch.len());
            for tx in batch.iter() {
                results.push(self.execute_tx(&mut ctx, &tx)?);
            }

            // Run end block hooks.
            R::Modules::end_block(&mut ctx);

            // Commit the context and retrieve the emitted messages.
            let (block_tags, messages) = ctx.commit();
            let (messages, handlers) = messages.into_iter().unzip();

            let state = storage::MKVSStore::new(rt_ctx.io_ctx.clone(), mkvs);
            self.save_emitted_message_handlers(state, handlers);

            Ok(ExecuteBatchResult {
                results,
                messages,
                block_tags,
            })
        })
    }

    fn check_batch(
        &self,
        ctx: transaction::Context<'_>,
        batch: &TxnBatch,
    ) -> Result<Vec<CheckTxResult>, RuntimeError> {
        // TODO: Get rid of StorageContext (pass mkvs in ctx).
        StorageContext::with_current(|mkvs, _| {
            // Prepare dispatch context.
            let mut ctx = DispatchContext::from_runtime(&ctx, mkvs, &self.methods);
            // Perform state migrations if required.
            self.maybe_init_state(&mut ctx);

            // Check the batch.
            let mut results = Vec::with_capacity(batch.len());
            for tx in batch.iter() {
                results.push(self.check_tx(&mut ctx, &tx)?);
            }

            Ok(results)
        })
    }

    fn set_abort_batch_flag(&mut self, abort_batch: Arc<AtomicBool>) {
        self.abort_batch = Some(abort_batch);
    }

    fn query(
        &self,
        ctx: transaction::Context<'_>,
        method: &str,
        args: cbor::Value,
    ) -> Result<cbor::Value, RuntimeError> {
        // TODO: Get rid of StorageContext (pass mkvs in ctx).
        StorageContext::with_current(|mkvs, _| {
            // Prepare dispatch context.
            let mut ctx = DispatchContext::from_runtime(&ctx, mkvs, &self.methods);

            // Execute the query.
            let method_info = self
                .methods
                .lookup_query(method)
                .ok_or(modules::core::Error::InvalidMethod)?;
            (method_info.handler)(&method_info, &mut ctx, args)
        })
    }
}<|MERGE_RESOLUTION|>--- conflicted
+++ resolved
@@ -275,11 +275,7 @@
         // TODO: Get rid of StorageContext (pass mkvs in ctx).
         StorageContext::with_current(|mkvs, _| {
             // Prepare dispatch context.
-<<<<<<< HEAD
-            let mut ctx = DispatchContext::from_runtime(&ctx, mkvs, &self.methods);
-=======
-            let mut ctx = DispatchContext::from_runtime(&rt_ctx, mkvs);
->>>>>>> 0c7672dc
+            let mut ctx = DispatchContext::from_runtime(&rt_ctx, mkvs, &self.methods);
             // Perform state migrations if required.
             self.maybe_init_state(&mut ctx);
 
